from __future__ import annotations

from typing import NamedTuple

import numpy as np
from numpy.typing import NDArray


class XYData(NamedTuple):
    """
    Tuple of x and y array.

    Used for data of Line, Markers etc.
    """

    x: NDArray[np.floating]
    y: NDArray[np.floating]

    def stack(self) -> NDArray[np.floating]:
        """Data as a stacked (N, 2) array."""
        return np.stack([self.x, self.y], axis=1)

<<<<<<< HEAD
    @property
    def ndata(self) -> int:
        """Number of data points."""
        return int(self.x.size)
=======
    @classmethod
    def from_dict(cls, data: dict[str, NDArray[np.floating]]) -> XYData:
        """Create XYData from a dictionary."""
        return cls(data["x"], data["y"])

    def to_dict(self) -> dict[str, NDArray[np.floating]]:
        """Data as a dictionary."""
        return {"x": self.x, "y": self.y}
>>>>>>> 164674a9


class XYYData(NamedTuple):
    """
    Tuple of x, y0, and y1 array.

    Used for data of Bars, Errorbars etc.
    """

    x: NDArray[np.floating]
    y0: NDArray[np.floating]
    y1: NDArray[np.floating]

    @property
    def ycenter(self) -> NDArray[np.floating]:
        return (self.y0 + self.y1) / 2

    @property
    def ydiff(self) -> NDArray[np.floating]:
        return self.y1 - self.y0

    @classmethod
    def from_dict(cls, data: dict[str, NDArray[np.floating]]) -> XYYData:
        """Create XYYData from a dictionary."""
        return cls(data["x"], data["y0"], data["y1"])

    def to_dict(self) -> dict[str, NDArray[np.floating]]:
        """Data as a dictionary."""
        return {"x": self.x, "y0": self.y0, "y1": self.y1}


class XYTextData(NamedTuple):
    x: NDArray[np.floating]
    y: NDArray[np.floating]
    text: NDArray[np.object_]

    @classmethod
    def from_dict(cls, data: dict[str, NDArray[np.floating]]) -> XYTextData:
        """Create XYTextData from a dictionary."""
        return cls(data["x"], data["y"], data["text"])

    def to_dict(self) -> dict[str, NDArray[np.floating]]:
        """Data as a dictionary."""
        return {"x": self.x, "y": self.y, "text": self.text}


class XYZData(NamedTuple):
    """
    Tuple of x, y, and z array.

    Used for data of Surface etc.
    """

    x: NDArray[np.floating]
    y: NDArray[np.floating]
    z: NDArray[np.floating]

    def stack(self) -> NDArray[np.floating]:
        """Data as a stacked (N, 3) array."""
        return np.stack([self.x, self.y, self.z], axis=1)

    @classmethod
    def from_dict(cls, data: dict[str, NDArray[np.floating]]) -> XYZData:
        """Create XYZData from a dictionary."""
        return cls(data["x"], data["y"], data["z"])

    def to_dict(self) -> dict[str, NDArray[np.floating]]:
        """Data as a dictionary."""
        return {"x": self.x, "y": self.y, "z": self.z}


class XYVectorData(NamedTuple):
    x: NDArray[np.floating]
    y: NDArray[np.floating]
    vx: NDArray[np.floating]
    vy: NDArray[np.floating]

    @classmethod
    def from_dict(cls, data: dict[str, NDArray[np.floating]]) -> XYVectorData:
        """Create XYVectorData from a dictionary."""
        return cls(data["x"], data["y"], data["vx"], data["vy"])

    def to_dict(self) -> dict[str, NDArray[np.floating]]:
        """Data as a dictionary."""
        return {"x": self.x, "y": self.y, "vx": self.vx, "vy": self.vy}


class XYZVectorData(NamedTuple):
    x: NDArray[np.floating]
    y: NDArray[np.floating]
    z: NDArray[np.floating]
    vx: NDArray[np.floating]
    vy: NDArray[np.floating]
    vz: NDArray[np.floating]

    @classmethod
    def from_dict(cls, data: dict[str, NDArray[np.floating]]) -> XYZVectorData:
        """Create XYZVectorData from a dictionary."""
        return cls(data["x"], data["y"], data["z"], data["vx"], data["vy"], data["vz"])

    def to_dict(self) -> dict[str, NDArray[np.floating]]:
        """Data as a dictionary."""
        return {
            "x": self.x, "y": self.y, "z": self.z,
            "vx": self.vx, "vy": self.vy, "vz": self.vz
        }  # fmt: skip


class MeshData(NamedTuple):
    vertices: NDArray[np.floating]
    faces: NDArray[np.intp]

    @classmethod
    def from_dict(cls, data: dict[str, NDArray[np.floating]]) -> MeshData:
        """Create MeshData from a dictionary."""
        return cls(data["vertices"], data["faces"])

    def to_dict(self) -> dict[str, NDArray[np.floating]]:
        """Data as a dictionary."""
        return {"vertices": self.vertices, "faces": self.faces}


class Rect(NamedTuple):
    """Rectangular range in left, right, bottom, top order."""

    left: float
    right: float
    bottom: float
    top: float

    def __repr__(self) -> str:
        return (
            f"Rect(left={self.left:.6g}, right={self.right:.6g}, "
            f"bottom={self.bottom:.6g}, top={self.top:.6g})"
        )

    @classmethod
    def with_check(cls, left: float, right: float, bottom: float, top: float):
        if left > right:
            raise ValueError("left must be less than or equal to right")
        if bottom > top:
            raise ValueError("bottom must be less than or equal to top")
        return cls(float(left), float(right), float(bottom), float(top))

    @classmethod
    def with_sort(cls, left: float, right: float, bottom: float, top: float):
        left, right = sorted([left, right])
        bottom, top = sorted([bottom, top])
        return cls(float(left), float(right), float(bottom), float(top))

    @property
    def width(self) -> float:
        """Width of the range."""
        return self.right - self.left

    @property
    def height(self) -> float:
        """Height of the range."""
        return self.top - self.bottom

    @property
    def size(self) -> tuple[float, float]:
        """Size (width, height) of the range."""
        return self.width, self.height

    @property
    def center(self) -> tuple[float, float]:
        """Center of the range."""
        return (self.left + self.right) / 2, (self.top + self.bottom) / 2

    @classmethod
    def from_dict(cls, data: dict[str, float]) -> Rect:
        """Create Rect from a dictionary."""
        return cls(data["left"], data["right"], data["bottom"], data["top"])

    def to_dict(self) -> dict[str, float]:
        """Data as a dictionary."""
        return {
            "left": self.left,
            "right": self.right,
            "bottom": self.bottom,
            "top": self.top,
        }<|MERGE_RESOLUTION|>--- conflicted
+++ resolved
@@ -20,12 +20,11 @@
         """Data as a stacked (N, 2) array."""
         return np.stack([self.x, self.y], axis=1)
 
-<<<<<<< HEAD
     @property
     def ndata(self) -> int:
         """Number of data points."""
         return int(self.x.size)
-=======
+
     @classmethod
     def from_dict(cls, data: dict[str, NDArray[np.floating]]) -> XYData:
         """Create XYData from a dictionary."""
@@ -34,7 +33,6 @@
     def to_dict(self) -> dict[str, NDArray[np.floating]]:
         """Data as a dictionary."""
         return {"x": self.x, "y": self.y}
->>>>>>> 164674a9
 
 
 class XYYData(NamedTuple):
