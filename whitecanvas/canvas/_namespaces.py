--- conflicted
+++ resolved
@@ -16,11 +16,9 @@
 
 from whitecanvas import protocols
 from whitecanvas._exceptions import ReferenceDeletedError
-<<<<<<< HEAD
-from whitecanvas.types import AxisScale, ColorType, LineStyle
-=======
 from whitecanvas._signal import MouseMoveSignal, MouseSignal
 from whitecanvas.types import (
+    AxisScale,
     ColorType,
     LineStyle,
     Modifier,
@@ -29,7 +27,6 @@
     MouseEventType,
     Point,
 )
->>>>>>> 404befea
 from whitecanvas.utils.normalize import arr_color
 
 if TYPE_CHECKING:
