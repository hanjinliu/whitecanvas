from __future__ import annotations

import weakref
from typing import TYPE_CHECKING

import numpy as np
from cmap import Color
from qtpy import QtCore
from qtpy.QtGui import QFont, QPen

<<<<<<< HEAD
from whitecanvas.backend.pyqtgraph._base import PyQtAxis
=======
>>>>>>> 6fd31bdc
from whitecanvas.backend.pyqtgraph._qt_utils import array_to_qcolor
from whitecanvas.types import LineStyle

if TYPE_CHECKING:
    import pyqtgraph as pg
    from qtpy import QtWidgets as QtW

    from whitecanvas.backend.pyqtgraph.canvas import Canvas

_X_AXIS = ("bottom", "top")


class _CanvasComponent:
    def __init__(self, canvas: Canvas):
        self._canvas = weakref.ref(canvas)


class Title(_CanvasComponent):
    def _plt_get_visible(self) -> bool:
        return self._canvas()._plot_item.titleLabel.isVisible()

    def _plt_set_visible(self, visible: bool):
        self._canvas()._plot_item.titleLabel.setVisible(visible)

    def _plt_get_text(self) -> str:
        return self._canvas()._plot_item.titleLabel.text

    def _plt_set_text(self, text: str):
        self._canvas()._plot_item.setTitle(text)

    def _plt_get_color(self):
        qcolor = self._canvas()._plot_item.titleLabel.opts["color"]
        return np.array(qcolor.getRgbF(), dtype=np.float32)

    def _plt_set_color(self, color):
        qcolor = array_to_qcolor(color)
        self._canvas()._plot_item.setTitle(self._plt_get_text(), color=qcolor)

    def _plt_get_size(self) -> int:
        pt = self._canvas()._plot_item.titleLabel.opts["size"]
        return int(pt[:-2])

    def _plt_set_size(self, size: int):
        self._canvas()._plot_item.setTitle(self._plt_get_text(), size=f"{size}pt")

    def _plt_get_fontfamily(self) -> str:
        return self._canvas()._plot_item.titleLabel.item.font().family()

    def _plt_set_fontfamily(self, family: str):
        self._canvas()._plot_item.titleLabel.item.setFont(
            QFont(family, self._plt_get_size())
        )


class AxisLabel(_CanvasComponent):
    def __init__(self, canvas: Canvas, axis: str):
        super().__init__(canvas)
        self._css = {
            "color": "#000000",
            "font-size": "11pt",
            "font-family": "Arial",
        }
        self._axis = axis

    def _get_axis(self) -> pg.AxisItem:
        return self._canvas()._plot_item.getAxis(self._axis)

    def _get_label(self) -> QtW.QGraphicsTextItem:
        return self._get_axis().label

    def _plt_get_visible(self) -> bool:
        return self._get_label().isVisible()

    def _plt_set_visible(self, visible: bool):
        self._get_axis().showLabel(visible)

    def _plt_get_text(self) -> str:
        return self._get_axis().labelText

    def _plt_set_text(self, text: str):
        self._get_axis().setLabel(text, **self._css)

    def _plt_get_color(self):
        return np.array(Color(self._css["color"]))

    def _plt_set_color(self, color):
        css = self._css.copy()
        css["color"] = Color(color).hex
        self._get_axis().setLabel(self._plt_get_text(), **css)
        self._css = css

    def _plt_get_size(self) -> int:
        return int(self._css["font-size"][:-2])

    def _plt_set_size(self, size: int):
        css = self._css.copy()
        css["font-size"] = f"{size}pt"
        self._get_axis().setLabel(self._plt_get_text(), **css)
        self._css = css

    def _plt_get_fontfamily(self) -> str:
        return self._css["font-family"]

    def _plt_set_fontfamily(self, family: str):
        css = self._css.copy()
        css["font-family"] = family
        self._get_axis().setLabel(self._plt_get_text(), **css)
        self._css = css


class Axis(_CanvasComponent):
    def __init__(self, canvas: Canvas, axis: str):
        super().__init__(canvas)
        self._axis = axis
        self._plt_get_axis().setZValue(-10)
        self._pen = QPen(array_to_qcolor(np.array([0.0, 0.0, 0.0, 1.0])))
        self._pen.setCosmetic(True)

    def _plt_get_axis(self) -> pg.AxisItem:
        return self._canvas()._plot_item.getAxis(self._axis)

    def _plt_get_limits(self) -> tuple[float, float]:
        return tuple(self._plt_get_axis().range)

    def _plt_set_limits(self, limits: tuple[float, float]):
        if self._axis in _X_AXIS:
            self._canvas()._viewbox().setXRange(*limits, padding=0)
        else:
            self._canvas()._viewbox().setYRange(*limits, padding=0)

    def _plt_get_color(self):
        return np.array(self._pen.color().getRgbF())

    def _plt_set_color(self, color):
        self._pen.setColor(array_to_qcolor(color))
        self._plt_get_axis().setTextPen(self._pen)
        self._plt_get_axis().setPen(self._pen)

    def _plt_flip(self) -> None:
        viewbox: pg.ViewBox = self._plt_get_axis().linkedView()
        if self._axis in _X_AXIS:
            viewbox.invertX()
        elif self._axis == "left":
            viewbox.invertY()

    def _plt_set_grid_state(self, visible: bool, color, width: float, style: LineStyle):
        if visible:
            grid = color[3] * 255
        else:
            grid = False
        axis = self._plt_get_axis()
        axis.setGrid(grid)
        # tick disappears by unknown reason.


class Ticks(_CanvasComponent):
    def __init__(self, canvas: Canvas, axis: str):
        super().__init__(canvas)
        self._axis = axis
        self._pen = QPen(array_to_qcolor(np.array([0.0, 0.0, 0.0, 1.0])))
        self._visible = True
        self._plt_get_axis().setTickFont(QFont("Arial"))  # avoid None

    def _plt_get_axis(self) -> pg.AxisItem:
        return self._canvas()._plot_item.getAxis(self._axis)

    def _plt_get_tick_labels(self) -> tuple[list[float], list[str]]:
        axis = self._plt_get_axis()
        if axis._tickLevels is not None:
            major: list[tuple[float, str]] = axis._tickLevels[0]
            values = []
            strings = []
            for val, string in major:
                values.append(val)
                strings.append(string)
        else:
            bounds = axis.mapRectFromParent(axis.geometry())
            span = (bounds.topLeft(), bounds.topRight())
            p0: QtCore.QPointF = axis.mapToDevice(span[0])
            p1: QtCore.QPointF = axis.mapToDevice(span[1])
            length_in_pixel = np.hypot(p0.x() - p1.x(), p0.y() - p1.y())
            tickvals = axis.tickValues(*axis.range, length_in_pixel)
            values = []
            for tickval in tickvals:
                values += list(tickval[1])
            values.sort()
            strings = values
        return values, strings

    def _plt_override_labels(self, pos: list[float], labels: list[str]):
        axis = self._plt_get_axis()
        axis.setTicks([list(zip(pos, labels))])

    def _plt_reset_override(self):
        self._plt_get_axis().setTicks(None)

    def _plt_get_visible(self) -> bool:
        return self._visible

    def _plt_set_fixed_size(self, size: float | None):
        if self._axis in _X_AXIS:
            self._plt_get_axis().setHeight(size)
        else:
            self._plt_get_axis().setWidth(size)

    def _plt_set_visible(self, visible: bool):
        axis = self._plt_get_axis()
        if visible:
            pen = self._pen
            self._plt_set_fixed_size(None)
        else:
            pen = QPen(array_to_qcolor(np.zeros(4)))
            self._plt_set_fixed_size(0)
        axis.setTickPen(pen)
        axis.setTextPen(pen)
        self._visible = visible

    def _get_font(self) -> QFont:
        return self._plt_get_axis().style["tickFont"]

    def _plt_get_size(self) -> float:
        return self._get_font().pointSizeF()

    def _plt_set_size(self, size: str):
        font = self._get_font()
        font.setPointSizeF(size)
        self._plt_get_axis().setTickFont(font)

    def _plt_get_fontfamily(self) -> str:
        return self._get_font().family()

    def _plt_set_fontfamily(self, font):
        qfont = self._get_font()
        qfont.setFamily(font)
        self._plt_get_axis().setTickFont(qfont)

    def _plt_get_color(self):
        return np.array(self._pen.color().getRgbF())

    def _plt_set_color(self, color):
        pen = self._pen
        pen.setColor(array_to_qcolor(color))
        self._plt_get_axis().setTickPen(pen)
        self._plt_get_axis().setTextPen(pen)

    def _plt_get_text_rotation(self) -> float:
        return 0.0

    def _plt_set_text_rotation(self, rotation: float):
        pass<|MERGE_RESOLUTION|>--- conflicted
+++ resolved
@@ -8,10 +8,6 @@
 from qtpy import QtCore
 from qtpy.QtGui import QFont, QPen
 
-<<<<<<< HEAD
-from whitecanvas.backend.pyqtgraph._base import PyQtAxis
-=======
->>>>>>> 6fd31bdc
 from whitecanvas.backend.pyqtgraph._qt_utils import array_to_qcolor
 from whitecanvas.types import LineStyle
 
