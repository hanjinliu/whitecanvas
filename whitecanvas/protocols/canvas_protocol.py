--- conflicted
+++ resolved
@@ -9,11 +9,7 @@
     from numpy.typing import NDArray
 
     from whitecanvas.layers._legend import LegendItem
-<<<<<<< HEAD
-    from whitecanvas.types import AxisScale, LegendLocation, LineStyle, MouseEvent
-=======
-    from whitecanvas.types import LineStyle, Location, MouseEvent
->>>>>>> 404befea
+    from whitecanvas.types import AxisScale, LineStyle, Location, MouseEvent
 
 
 @runtime_checkable
