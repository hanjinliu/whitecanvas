--- conflicted
+++ resolved
@@ -156,13 +156,8 @@
     def _plt_get_size(self) -> float:
         return self._text.font_size * FONT_SIZE_FACTOR
 
-<<<<<<< HEAD
-    def _plt_set_size(self, size: str):
+    def _plt_set_size(self, size: float):
         self._text.font_size = size / FONT_SIZE_FACTOR
-=======
-    def _plt_set_size(self, size: float):
-        self._text.font_size = size
->>>>>>> 1bc0a455
 
     def _plt_get_fontfamily(self) -> str:
         return self._text.face
